import { useState, useEffect } from 'react';
import './App.css';

function App() {
  const [books, setBooks] = useState([]);
  const [loading, setLoading] = useState(true);
  const [error, setError] = useState(null);

  // Form input states
  const [currentIsbn, setCurrentIsbn] = useState('');
  const [currentTitle, setCurrentTitle] = useState('');
  const [currentAuthor, setCurrentAuthor] = useState('');

  // State to manage which book is being edited
  const [editingBook, setEditingBook] = useState(null); // null if not editing, or the book object if editing

  const [actionMessage, setActionMessage] = useState({ text: '', type: '' });

<<<<<<< HEAD
  const API_BASE_URL = import.meta.env.VITE_API_BASE_URL || 'http://localhost:8080';
=======
  const API_BASE_URL = import.meta.env.VITE_API_BASE_URL;
>>>>>>> 4df7adb8

  // --- Function to fetch all books ---
  const fetchBooks = async () => {
    try {
      setLoading(true);
      setError(null);
      console.log('Attempting to fetch books from:', API_BASE_URL+'/books');
      const response = await fetch(API_BASE_URL+'/books', {
        method: 'GET',
        headers: {
          'Accept': 'application/json',
          'Content-Type': 'application/json',
        },
        mode: 'cors', // Explicitly set CORS mode
      });
      
      console.log('Response status:', response.status);
      console.log('Response headers:', Object.fromEntries(response.headers.entries()));
      
      if (!response.ok) {
        if (response.status === 204) {
          console.log('No content (204) received');
          setBooks([]);
        } else {
          const errorText = await response.text();
          console.error('Error response:', errorText);
          throw new Error(`HTTP error fetching books! Status: ${response.status}, Response: ${errorText}`);
        }
      } else {
        if (response.headers.get("content-length") === "0" || response.status === 204) {
          console.log('Empty response received');
          setBooks([]);
        } else {
          const data = await response.json();
          console.log('Received books data:', data);
          setBooks(data);
        }
      }
    } catch (err) {
      console.error("Failed to fetch books:", err);
      setError(err.message);
      setBooks([]);
    } finally {
      setLoading(false);
    }
  };

  useEffect(() => {
    fetchBooks();
  }, []);

  // --- Clear form and messages ---
  const resetForm = () => {
    setCurrentIsbn('');
    setCurrentTitle('');
    setCurrentAuthor('');
    setEditingBook(null);
    // setActionMessage({ text: '', type: '' }); // Optionally clear message on form reset
  };

  // --- Handler for initiating an edit ---
  const handleEditBook = (bookToEdit) => {
    setEditingBook(bookToEdit);
    setCurrentIsbn(bookToEdit.isbn);
    setCurrentTitle(bookToEdit.title);
    setCurrentAuthor(bookToEdit.author);
    setActionMessage({ text: `Editing book: ${bookToEdit.title}`, type: 'info' });
    window.scrollTo({ top: 0, behavior: 'smooth' }); // Scroll to top where form is
  };

  // --- Handler for form submission (Add or Update) ---
  const handleSubmitForm = async (event) => {
    event.preventDefault();
    setActionMessage({ text: '', type: '' });

    const bookData = {
      isbn: currentIsbn, // For updates, this should match editingBook.isbn
      title: currentTitle,
      author: currentAuthor,
    };

    if (editingBook) { // ---- UPDATE Book ----
      if (editingBook.isbn !== currentIsbn) {
         // Usually, ISBN (primary key) should not be changed during an update.
         // Or, if it IS allowed, the API must handle it (e.g. treat as new ID or specific PK update logic)
         setActionMessage({ text: 'Error: ISBN cannot be changed during an update for this example.', type: 'error'});
         return;
      }
      try {
        const response = await fetch(`${API_BASE_URL}/books/${editingBook.isbn}`, { // Use original ISBN for endpoint
          method: 'PUT',
          headers: { 'Content-Type': 'application/json' },
          body: JSON.stringify(bookData), // Send updated data, including potentially "changed" ISBN if your API supports it
        });
        if (!response.ok) {
          let errorMessage = `HTTP error updating book! Status: ${response.status}`;
          try { const errorData = await response.json(); errorMessage = errorData.message || errorData.error || `Server error: ${response.statusText}`; }
          catch (e) { errorMessage = `Failed to update book. Server responded with: ${response.status} ${response.statusText}`; }
          throw new Error(errorMessage);
        }
        setActionMessage({ text: `Book "${bookData.title}" updated successfully!`, type: 'success' });
        resetForm();
        fetchBooks();
      } catch (err) {
        console.error("Failed to update book:", err);
        setActionMessage({ text: `Error updating book: ${err.message}`, type: 'error' });
      }
    } else { // ---- ADD Book ----
      try {
        const response = await fetch(`${API_BASE_URL}/books`, {
          method: 'POST',
          headers: { 'Content-Type': 'application/json' },
          body: JSON.stringify(bookData),
        });
        if (!response.ok) {
          let errorMessage = `HTTP error adding book! Status: ${response.status}`;
          try { const errorData = await response.json(); errorMessage = errorData.message || errorData.error || `Server error: ${response.statusText}`; }
          catch (e) { errorMessage = `Failed to add book. Server responded with: ${response.status} ${response.statusText}`; }
          throw new Error(errorMessage);
        }
        setActionMessage({ text: `Book "${bookData.title}" added successfully!`, type: 'success' });
        resetForm();
        fetchBooks();
      } catch (err) {
        console.error("Failed to add book:", err);
        setActionMessage({ text: `Error adding book: ${err.message}`, type: 'error' });
      }
    }
  };

  // --- Handler for deleting a book ---
  const handleDeleteBook = async (bookIsbn, bookTitle) => {
    setActionMessage({ text: '', type: '' });
    if (window.confirm(`Are you sure you want to delete "${bookTitle}" (ISBN: ${bookIsbn})?`)) {
      try {
        const response = await fetch(`${API_BASE_URL}/books/${bookIsbn}`, { method: 'DELETE' });
        if (!response.ok && response.status !== 204) { // 204 is success for delete
          let errorMessage = `HTTP error deleting book! Status: ${response.status}`;
          try { const errorData = await response.json(); errorMessage = errorData.message || errorData.error || `Server error: ${response.statusText}`; }
          catch (e) { if(response.status === 404) errorMessage = "Book not found on server."; else errorMessage = `Failed to delete book. Server responded with: ${response.status} ${response.statusText}`; }
          throw new Error(errorMessage);
        }
        setActionMessage({ text: `Book "${bookTitle}" deleted successfully!`, type: 'success' });
        fetchBooks();
      } catch (err) {
        console.error("Failed to delete book:", err);
        setActionMessage({ text: `Error deleting book: ${err.message}`, type: 'error' });
      }
    }
  };

  // --- JSX ---
  if (loading) return <div>Loading books...</div>;
  if (error) return <div>Error fetching books: {error}</div>;

  return (
    <div className="App">
      <h1>Book Manager (React GUI)</h1>

      {actionMessage.text && (
        <p style={{ color: actionMessage.type === 'error' ? 'red' : actionMessage.type === 'success' ? 'green' : 'blue', border: '1px solid', padding: '10px', margin: '10px 0' }}>
          {actionMessage.text}
        </p>
      )}

      <div className="form-container" style={{ marginBottom: '20px', padding: '15px', border: '1px solid #ccc' }}>
        <h2>{editingBook ? 'Edit Book' : 'Add New Book'}</h2>
        <form onSubmit={handleSubmitForm}>
          <div>
            <label htmlFor="isbnInput">ISBN: </label>
            <input
              type="text"
              id="isbnInput"
              value={currentIsbn}
              onChange={(e) => setCurrentIsbn(e.target.value)}
              required
              readOnly={!!editingBook} // ISBN is read-only when editing in this example
            />
          </div>
          <div>
            <label htmlFor="titleInput">Title: </label>
            <input
              type="text"
              id="titleInput"
              value={currentTitle}
              onChange={(e) => setCurrentTitle(e.target.value)}
              required
            />
          </div>
          <div>
            <label htmlFor="authorInput">Author: </label>
            <input
              type="text"
              id="authorInput"
              value={currentAuthor}
              onChange={(e) => setCurrentAuthor(e.target.value)}
              required
            />
          </div>
          <button type="submit">{editingBook ? 'Update Book' : 'Add Book'}</button>
          {editingBook && (
            <button type="button" onClick={resetForm} style={{ marginLeft: '10px' }}>
              Cancel Edit
            </button>
          )}
        </form>
      </div>

      <h2>Book List</h2>
      {/* ... (table for books remains largely the same, but ensure Edit button calls handleEditBook correctly) ... */}
      {books.length === 0 ? (
        <p>No books found.</p>
      ) : (
        <table style={{ width: '100%', borderCollapse: 'collapse' }}>
          <thead>
            <tr>
              <th style={{ border: '1px solid #ddd', padding: '8px', textAlign: 'left', backgroundColor: '#f0f0f0' }}>ISBN</th>
              <th style={{ border: '1px solid #ddd', padding: '8px', textAlign: 'left', backgroundColor: '#f0f0f0' }}>Title</th>
              <th style={{ border: '1px solid #ddd', padding: '8px', textAlign: 'left', backgroundColor: '#f0f0f0' }}>Author</th>
              <th style={{ border: '1px solid #ddd', padding: '8px', textAlign: 'left', backgroundColor: '#f0f0f0' }}>Actions</th>
            </tr>
          </thead>
          <tbody>
            {books.map((book) => (
              <tr key={book.isbn}>
                <td style={{ border: '1px solid #ddd', padding: '8px' }}>{book.isbn}</td>
                <td style={{ border: '1px solid #ddd', padding: '8px' }}>{book.title}</td>
                <td style={{ border: '1px solid #ddd', padding: '8px' }}>{book.author}</td>
                <td style={{ border: '1px solid #ddd', padding: '8px' }}>
                  <button onClick={() => handleEditBook(book)} style={{marginRight: '5px'}}>Edit</button> {/* Pass the whole book object */}
                  <button onClick={() => handleDeleteBook(book.isbn, book.title)}>Delete</button>
                </td>
              </tr>
            ))}
          </tbody>
        </table>
      )}
       <button onClick={() => { fetchBooks(); setActionMessage({text: '', type: ''}); }} style={{ marginTop: '10px' }}>Refresh Book List</button>
    </div>
  );
}

export default App;<|MERGE_RESOLUTION|>--- conflicted
+++ resolved
@@ -16,12 +16,10 @@
 
   const [actionMessage, setActionMessage] = useState({ text: '', type: '' });
 
-<<<<<<< HEAD
+
   const API_BASE_URL = import.meta.env.VITE_API_BASE_URL || 'http://localhost:8080';
-=======
-  const API_BASE_URL = import.meta.env.VITE_API_BASE_URL;
->>>>>>> 4df7adb8
-
+
+  
   // --- Function to fetch all books ---
   const fetchBooks = async () => {
     try {
